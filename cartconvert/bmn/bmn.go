// Copyright 2011 Johann Höchtl. All rights reserved.
// Use of this source code is governed by a Modified BSD License
// that can be found in the LICENSE file.

// This package provides a series of functions to deal with 
// conversion and transformations of coordinates in the Datum Austria
//
// and here specifically of the Bundesmeldenetz, the former federal cartographic datum
// of Austria. The Bundesmeldenetz is already widely replaced by UTM coordinates but much legacy
// data is still encoded in BMN coordinates. Unlike UTM, the BMN uses the Bessel reference ellipsoid
// and uses lat0 at Hierro (canary islands), which makes transformations tedious.
// For more information see
//
// [DE]: http://www.topsoft.at/pstrainer/entwicklung/algorithm/karto/oek/austria_oek.htm#bmn
// [EN]: http://www.asprs.org/resources/grids/03-2004-austria.pdf
package bmn

import (
	"fmt"
	"github.com/the42/cartconvert"
	"os"
	"strconv"
	"strings"
)

// Meridian Coordinates of the Bundesmeldenetz, three values describing false easting and false northing.
// The meridian specification of BMN plays the same role as the zone specifier of UTM.
type BMNMeridian byte

const (
	BMNZoneDet BMNMeridian = iota
	BMNM28
	BMNM31
	BMNM34
)

<<<<<<< HEAD
func (bm *BMNMeridian) String() (rep string) {
	switch *bm {
	case BMNM28:
=======
func (bm BMNMeridian) String() (rep string) {
	switch bm {
	case
		BMNM28:
>>>>>>> d04ec59e
		rep = "M28"
	case BMNM31:
		rep = "M31"
	case BMNM34:
		rep = "M34"
	case BMNZoneDet:
		rep = "autodetect"
	default:
		rep = "#unknown"
	}
	return
}

// A BMN coordinate is specified by right-value (easting), height-value (northing)
// and the meridian stripe, 28°, 31° or 34° West of Hierro 
type BMNCoord struct {
	Right, Height, RelHeight float64
	Meridian                 BMNMeridian
	El                       *cartconvert.Ellipsoid
}

// Canonical representation of a BMN-value
func (bc *BMNCoord) String() (fs string) {

	fs = bc.Meridian.String()
	var next float64

	for i := 0; i < 2; i++ {
		fs += " "
		switch i {
		case 0:
			next = bc.Right
		case 1:
			next = bc.Height
		}

		tmp := fmt.Sprintf("%.0f", next)
		n := len(tmp)
		for n > 0 && tmp[n-1] == '0' {
			n--
		}
		if n > 0 && tmp[n-1] == '.' {
			n--
		}
		fs = fs + tmp[:n]
	}
	return
}

// Parses a string representation of a BMN-Coordinate into a struct holding a BMN coordinate value.
// The reference ellipsoid of BMN coordinates is always the Bessel ellipsoid.
func ABMNToStruct(bmncoord string) (*BMNCoord, error) {

	compact := strings.ToUpper(strings.TrimSpace(bmncoord))
	var rights, heights string
	var meridian BMNMeridian
	var right, height float64
	var err error

L1:
	for i, index := 0, 0; i < 3; i++ {
		index = strings.Index(compact, " ")
		if index == -1 {
			index = len(compact)
		}
		switch i {
		case 0:
			switch compact[:index] {
			case "M28":
				meridian = BMNM28
			case "M31":
				meridian = BMNM31
			case "M34":
				meridian = BMNM34
			default:
				err = os.EINVAL
				break L1
			}
		case 1:
			rights = compact[:index]
		case 2:
			heights = compact[:index]
			break L1
		}
		compact = compact[index+len(" "):]
		compact = strings.TrimLeft(compact, " ")
	}

	if err == nil {

		right, err = strconv.ParseFloat(rights, 64)
		if err == nil {

			height, err = strconv.ParseFloat(heights, 64)
			if err == nil {

				return &BMNCoord{Right: right, Height: height, Meridian: meridian, El: cartconvert.Bessel1841MGIEllipsoid}, nil
			}
		}
	}

	return nil, err
}

// Transform a BMN coordinate value to a WGS84 based latitude and longitude coordinate. Function returns
// EINVAL, if the meridian stripe of the bmn-coordinate is not set
func BMNToWGS84LatLong(bmncoord *BMNCoord) (*cartconvert.PolarCoord, error) {

	var long0, fe float64

	switch bmncoord.Meridian {
	case BMNM28:
		long0 = 10.0 + 20.0/60.0
		fe = 150000
	case BMNM31:
		long0 = 13.0 + 20.0/60.0
		fe = 450000
	case BMNM34:
		long0 = 16.0 + 20.0/60.0
		fe = 750000
	default:
		return nil, os.EINVAL
	}

	gc := cartconvert.InverseTransverseMercator(
		&cartconvert.GeoPoint{Y: bmncoord.Height, X: bmncoord.Right, El: bmncoord.El},
		0,
		long0,
		1,
		fe,
		-5000000)

	cart := cartconvert.PolarToCartesian(gc)
	pt := cartconvert.HelmertWGS84ToMGI.InverseTransform(&cartconvert.Point3D{X: cart.X, Y: cart.Y, Z: cart.Z})

	return cartconvert.CartesianToPolar(&cartconvert.CartPoint{X: pt.X, Y: pt.Y, Z: pt.Z, El: cartconvert.WGS84Ellipsoid}), nil
}

// Transform a latitude / longitude coordinate datum into a BMN coordinate. Function returns
// EINVAL, if the meridian stripe of the bmn-coordinate is not set.
//
// Important: The reference ellipsoid of the originating coordinate system will be assumed
// to be the WGS84Ellipsoid and will be set thereupon, regardless of the actually set reference ellipsoid.
func WGS84LatLongToBMN(gc *cartconvert.PolarCoord, meridian BMNMeridian) (*BMNCoord, error) {

	var long0, fe float64

	// This sets the Ellipsoid to WGS84, regardless of the actual value set
	gc.El = cartconvert.WGS84Ellipsoid

	cart := cartconvert.PolarToCartesian(gc)
	pt := cartconvert.HelmertWGS84ToMGI.Transform(&cartconvert.Point3D{X: cart.X, Y: cart.Y, Z: cart.Z})
	polar := cartconvert.CartesianToPolar(&cartconvert.CartPoint{X: pt.X, Y: pt.Y, Z: pt.Z, El: cartconvert.Bessel1841MGIEllipsoid})

	// Determine meridian stripe based on longitude
	if meridian == BMNZoneDet {
		switch {
		case 11.0+0.5/6*10 >= polar.Longitude && polar.Longitude >= 8.0+0.5/6*10:
			meridian = BMNM28
		case 14.0+0.5/6*10 >= polar.Longitude && polar.Longitude >= 11.0+0.5/6*10:
			meridian = BMNM31
		case 17.0+0.5/6*10 >= polar.Longitude && polar.Longitude >= 14.0+0.5/6*10:
			meridian = BMNM34
		}
	}

	switch meridian {
	case BMNM28:
		long0 = 10.0 + 20.0/60.0
		fe = 150000
	case BMNM31:
		long0 = 13.0 + 20.0/60.0
		fe = 450000
	case BMNM34:
		long0 = 16.0 + 20.0/60.0
		fe = 750000
	default:
		return nil, os.EINVAL
	}

	gp := cartconvert.DirectTransverseMercator(
		polar,
		0,
		long0,
		1,
		fe,
		-5000000)

	return &BMNCoord{Meridian: meridian, Height: gp.Y, Right: gp.X, El: gp.El}, nil
}

func NewBMNCoord(Meridian BMNMeridian, Right, Height, RelHeight float64) *BMNCoord {
	return &BMNCoord{Right: Right, Height: Height, RelHeight: RelHeight, Meridian: Meridian, El: cartconvert.Bessel1841MGIEllipsoid}
}<|MERGE_RESOLUTION|>--- conflicted
+++ resolved
@@ -34,16 +34,9 @@
 	BMNM34
 )
 
-<<<<<<< HEAD
-func (bm *BMNMeridian) String() (rep string) {
-	switch *bm {
-	case BMNM28:
-=======
 func (bm BMNMeridian) String() (rep string) {
 	switch bm {
-	case
-		BMNM28:
->>>>>>> d04ec59e
+	case BMNM28:
 		rep = "M28"
 	case BMNM31:
 		rep = "M31"
